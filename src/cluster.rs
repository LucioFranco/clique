use crate::{
    error::{Error, Result},
    membership::Membership,
    transport::{Client, Server},
};
use futures::{Stream, StreamExt};
use std::{
    pin::Pin,
    task::{Context, Poll},
    time::{Duration, Instant},
};
use tokio_sync::watch;
use tokio_timer::Interval;

#[derive(Debug, Default, Clone)]
pub struct Event;

pub struct Cluster<S, C, T> {
    membership: Membership,
    server: S,
    client: C,
    listen_target: T,
    event_tx: watch::Sender<Event>,
    handle: Handle,
}

#[derive(Clone)]
pub struct Handle {
    event_rx: watch::Receiver<Event>,
}

impl<S, C, T> Cluster<S, C, T>
where
    S: Server<T>,
    C: Client + Clone,
    T: Clone,
{
    pub fn new(server: S, client: C, listen_target: T) -> Self {
        let (event_tx, event_rx) = watch::channel(Event::default());

        let handle = Handle { event_rx };

        Self {
            membership: Membership::new(),
            client,
            server,
            listen_target,
            event_tx,
            handle,
        }
    }

    pub fn handle(&self) -> Handle {
        self.handle.clone()
    }

    pub async fn start(self) -> Result<()> {
        let Cluster {
            mut membership,
<<<<<<< HEAD
            server,
=======
            mut server,
            client,
>>>>>>> f725715d
            listen_target,
            ..
        } = self;

        let mut server = server.start(listen_target).await.unwrap().fuse();
        let mut edge_detector_ticker = Interval::new(Instant::now(), Duration::from_secs(1)).fuse();

        loop {
            futures::select! {
                request = server.next() => {
                    if let Some(Ok(request)) = request {
                        membership.handle_message(request).await;
                    } else {
                        return Err(Error::new_join(None))
                    }
                },
                _ = edge_detector_ticker.next() => {
                    membership.tick().await;
                }
            };
        }
    }
}

impl Stream for Handle {
    type Item = Event;

    fn poll_next(mut self: Pin<&mut Self>, cx: &mut Context<'_>) -> Poll<Option<Self::Item>> {
        Pin::new(&mut self.event_rx).poll_next(cx)
    }
}<|MERGE_RESOLUTION|>--- conflicted
+++ resolved
@@ -57,12 +57,8 @@
     pub async fn start(self) -> Result<()> {
         let Cluster {
             mut membership,
-<<<<<<< HEAD
-            server,
-=======
             mut server,
             client,
->>>>>>> f725715d
             listen_target,
             ..
         } = self;
