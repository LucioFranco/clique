use crate::{
    common::{ConfigId, Endpoint},
    error::{Error, Result},
    transport::{
        proto::{
            self, Consensus, Phase1aMessage, Phase1bMessage, Phase2aMessage, Phase2bMessage, Rank,
            RequestKind,
        },
        Client, Request, Response,
    },
};
use std::{collections::HashMap, convert::TryInto, hash::Hasher};
use tokio_sync::{mpsc, oneshot};
use twox_hash::XxHash32;

#[derive(Debug)]
pub struct Paxos {
    // TODO: come up with a design for onDecide
    client: Client,
    size: usize,
    my_addr: Endpoint,
    /// Highest-numbered round we have participated in
    rnd: Rank,
    /// Highest-numbred round we have cast a vote in
    vrnd: Rank,
    /// the values we voted to accept in a given round `i`
    vval: Vec<Endpoint>,
    /// The higheset-numbered round we have begun
    crnd: Rank,
    /// The value we have picked for a given round `i`
    cval: Vec<Endpoint>,
    config_id: ConfigId,
    phase_1b_messages: Vec<Phase1bMessage>,
    phase_2a_messages: Vec<Phase2aMessage>,
    accept_responses: HashMap<Rank, HashMap<Endpoint, Phase2bMessage>>,
    decided: bool,
}

impl Paxos {
    pub fn new(client: Client, size: usize, my_addr: Endpoint, config_id: ConfigId) -> Paxos {
        Paxos {
            client,
            size,
            my_addr,
            config_id,
            crnd: Rank {
                round: 0,
                node_index: 0,
            },
            rnd: Rank {
                round: 0,
                node_index: 0,
            },
            vrnd: Rank {
                round: 0,
                node_index: 0,
            },
            cval: Vec::new(),
            vval: Vec::new(),
            phase_1b_messages: Vec::new(),
            phase_2a_messages: Vec::new(),
            accept_responses: HashMap::new(),
            decided: false,
        }
    }

    /// Starts a classic paxos round by senidng out a Phase 1a message as the coordinator
    ///
    /// Using ranks as round numbers ensure uniquenes even with multiple rounds happening at the
    /// same time.
    pub async fn start_phase_1a(&mut self, round: u32) -> Result<()> {
        if self.crnd.round > round {
            // TODO: handle these () returns
            return Ok(());
        }

        let mut hasher = XxHash32::with_seed(0);
        hasher.write(self.my_addr.as_bytes());

        self.crnd = Rank {
            round,
            node_index: hasher
                .finish()
                .try_into()
                .expect("Got > 32 bits from 32 bit hasher"),
        };

        let kind = RequestKind::Consensus(Consensus::Phase1aMessage(Phase1aMessage {
            config_id: self.config_id,
            sender: self.my_addr.clone(),
            rank: self.crnd,
        }));

<<<<<<< HEAD
        self.client.broadcast(kind).await?;
=======
        let (tx, rx) = oneshot::channel();

        let request = Request::new(None, kind);

        self.client.send((request, tx));
        // rx.await.map_err(|_| Error::new_broken_pipe(None))?;
>>>>>>> 8abdd91e

        Ok(())
    }

    /// At acceptor, handle a Phase 1a message from a coordinator.
    ///
    /// If `crnd` > then we don't respond back.
    pub(crate) async fn handle_phase_1a(&mut self, request: Phase1aMessage) -> crate::Result<()> {
        let Phase1aMessage {
            sender,
            config_id,
            rank,
        } = request;

        if config_id != self.config_id {
            return Err(Error::new_unexpected_request(None));
        }

        if self.crnd < rank {
            self.crnd = rank;
        } else {
            // TODO: new error type for rejecting message due to lower rank
            return Err(Error::new_unexpected_request(None));
        }

        let kind = RequestKind::Consensus(Consensus::Phase1bMessage(Phase1bMessage {
            config_id: self.config_id,
            rnd: self.rnd,
            sender: self.my_addr.clone(),
            vrnd: self.vrnd,
            vval: self.vval.clone(),
        }));

<<<<<<< HEAD
        // TODO: figure this out
        // self.client.send(sender, kind).await?;
=======
        let (tx, rx) = oneshot::channel();
        let request = Request::new(None, kind);

        // self.client.send((request, tx));
        rx.await.map_err(|_| Error::new_broken_pipe(None))?;
>>>>>>> 8abdd91e

        Ok(())
    }

    /// At coordinator, coolect phase 1b messages from acceptors and check if they have already
    /// voted and if a value might have already been chosen
    pub(crate) async fn handle_phase_1b(&mut self, request: Phase1bMessage) -> crate::Result<()> {
        let message = request.clone();

        let Phase1bMessage {
            sender,
            config_id,
            rnd,
            vrnd,
            vval,
        } = request;

        if config_id != self.config_id {
            return Err(Error::new_unexpected_request(None));
        }

        // Only handle responses where crnd == i
        if rnd != self.crnd {
            return Err(Error::new_unexpected_request(None));
        }

        self.phase_1b_messages.push(message.clone());

        if self.phase_1b_messages.len() > (self.size / 2) {
            let chosen_proposal = select_proposal(message);
            if self.crnd == rnd && self.cval.len() == 0 && chosen_proposal.len() > 0 {
                self.cval = chosen_proposal.clone();
                let kind = RequestKind::Consensus(Consensus::Phase2aMessage(Phase2aMessage {
                    sender: self.my_addr.clone(),
                    config_id: self.config_id,
                    rnd: self.crnd,
                    vval: chosen_proposal,
                }));

<<<<<<< HEAD
                self.client.broadcast(kind);
=======
                let request = Request::new(None, kind);

                // self.client.send((request, tx));
                rx.await.map_err(|_| Error::new_broken_pipe(None))?;
>>>>>>> 8abdd91e
            }
        }

        Ok(())
    }

    /// At acceptor, accept a phase 2a message.
    pub(crate) async fn handle_phase_2a(&mut self, request: Phase2aMessage) -> crate::Result<()> {
        let Phase2aMessage {
            sender,
            config_id,
            rnd,
            vval,
        } = request;

        if config_id != self.config_id {
            return Err(Error::new_unexpected_request(None));
        }

        if self.rnd <= rnd && self.vrnd != rnd {
            self.rnd = rnd.clone();
            self.vrnd = rnd;
            self.vval = vval.clone();

            let kind = RequestKind::Consensus(Consensus::Phase2bMessage(Phase2bMessage {
                config_id: config_id,
                rnd: rnd,
                sender: self.my_addr.clone(),
                endpoints: vval,
            }));

<<<<<<< HEAD
            self.client.broadcast(kind);
=======
            let (tx, rx) = oneshot::channel();

            let request = Request::new(None, kind);

            // self.client.send((request, tx));
            rx.await.map_err(|_| Error::new_broken_pipe(None))?;
>>>>>>> 8abdd91e
        }

        Ok(())
    }

    pub(crate) async fn handle_phase_2b(&mut self, request: Phase2bMessage) -> crate::Result<()> {
        let Phase2bMessage {
            config_id,
            rnd,
            sender,
            endpoints,
        } = request;

        if config_id != self.config_id {
            return Err(Error::new_unexpected_request(None));
        }

        let phase_2b_messages_in_rnd = self.accept_responses.entry(rnd).or_insert(HashMap::new());

        if phase_2b_messages_in_rnd.len() > (self.size / 2) && !self.decided {
            let decision = endpoints;
            // TODO: let caller know of decision
            self.decided = true;
        }

        Ok(())
    }
}

fn select_proposal(message: Phase1bMessage) -> Vec<Endpoint> {
    unimplemented!()
}<|MERGE_RESOLUTION|>--- conflicted
+++ resolved
@@ -91,16 +91,7 @@
             rank: self.crnd,
         }));
 
-<<<<<<< HEAD
         self.client.broadcast(kind).await?;
-=======
-        let (tx, rx) = oneshot::channel();
-
-        let request = Request::new(None, kind);
-
-        self.client.send((request, tx));
-        // rx.await.map_err(|_| Error::new_broken_pipe(None))?;
->>>>>>> 8abdd91e
 
         Ok(())
     }
@@ -134,16 +125,8 @@
             vval: self.vval.clone(),
         }));
 
-<<<<<<< HEAD
         // TODO: figure this out
         // self.client.send(sender, kind).await?;
-=======
-        let (tx, rx) = oneshot::channel();
-        let request = Request::new(None, kind);
-
-        // self.client.send((request, tx));
-        rx.await.map_err(|_| Error::new_broken_pipe(None))?;
->>>>>>> 8abdd91e
 
         Ok(())
     }
@@ -183,14 +166,7 @@
                     vval: chosen_proposal,
                 }));
 
-<<<<<<< HEAD
                 self.client.broadcast(kind);
-=======
-                let request = Request::new(None, kind);
-
-                // self.client.send((request, tx));
-                rx.await.map_err(|_| Error::new_broken_pipe(None))?;
->>>>>>> 8abdd91e
             }
         }
 
@@ -222,16 +198,7 @@
                 endpoints: vval,
             }));
 
-<<<<<<< HEAD
             self.client.broadcast(kind);
-=======
-            let (tx, rx) = oneshot::channel();
-
-            let request = Request::new(None, kind);
-
-            // self.client.send((request, tx));
-            rx.await.map_err(|_| Error::new_broken_pipe(None))?;
->>>>>>> 8abdd91e
         }
 
         Ok(())
