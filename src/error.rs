--- conflicted
+++ resolved
@@ -14,13 +14,11 @@
     Start,
     Join,
     BrokenPipe,
-<<<<<<< HEAD
+
     UuidAlreadySeen,
     NodeAlreadyInRing,
     NodeNotInRing,
-=======
     UnexpectedRequestType,
->>>>>>> f725715d
 }
 
 impl Error {
@@ -40,7 +38,7 @@
         Self::new(ErrorKind::Join, source)
     }
 
-<<<<<<< HEAD
+
     pub(crate) fn new_uuid_already_seen() -> Self {
         Self::new(ErrorKind::UuidAlreadySeen, None)
     }
@@ -51,10 +49,10 @@
 
     pub(crate) fn new_node_not_in_ring() -> Self {
         Self::new(ErrorKind::NodeNotInRing, None)
-=======
+    }
+
     pub(crate) fn new_unexpected_request(source: Option<Source>) -> Self {
         Self::new(ErrorKind::UnexpectedRequestType, source)
->>>>>>> f725715d
     }
 }
 
