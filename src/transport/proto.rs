use crate::common::{ConfigId, Endpoint, NodeId, RingNumber};
use bytes::Bytes;
use std::collections::HashMap;
<<<<<<< HEAD
=======
use uuid::Uuid;

/// The configuration that we are currently on.
pub type ConfigId = i64;
/// The ring identifier for which ring this node is from.
pub type RingNumber = i32;
/// Represents some _node/destination_ in the system.
pub type Endpoint = String;

/// Represents the NodeId internall it is just a Uuid v4
#[derive(Debug)]
pub struct NodeId(Uuid);
>>>>>>> f725715d

#[derive(Debug)]
pub enum RequestKind {
    PreJoin(PreJoinMessage),
    Join(JoinMessage),
    Probe,
    Consensus(Consensus),
}

#[derive(Debug)]
pub enum ResponseKind {
    Join(JoinResponse),
    Response,
    Probe,
    Consensus(Consensus),
}

#[derive(Debug)]
pub enum Consensus {
    FastRoundPhase1bMessage(FastRoundPhase1bMessage),
    Phase1aMessage(Phase1aMessage),
    Phase1bMessage(Phase1bMessage),
    Phase2aMessage(Phase2aMessage),
    Phase2bMessage(Phase2bMessage),
}

#[derive(Debug)]
pub struct PreJoinMessage {
    pub sender: Endpoint,
    pub node_id: NodeId,
    pub ring_number: RingNumber,
    pub config_id: ConfigId,
}

#[derive(Debug)]
pub struct JoinMessage {
    pub sender: Endpoint,
    pub node_id: NodeId,
    pub ring_number: Vec<RingNumber>,
    pub config_id: ConfigId,
}

#[derive(Debug)]
pub struct JoinResponse {
    pub sender: Endpoint,
    pub status: JoinStatus,
    pub config_id: ConfigId,
    pub endpoints: Vec<Endpoint>,
    pub identifiers: Vec<NodeId>,
    pub cluster_metadata: HashMap<String, Metadata>,
}

#[derive(Debug)]
pub enum JoinStatus {
    HostnameAlreadyInRing,
    NodeIdAlreadyInRing,
    SafeToJoin,
    ConfigChanged,
    MembershipRejected,
}

#[derive(Debug)]
pub struct FastRoundPhase1bMessage;

#[derive(Debug)]
pub struct Phase1aMessage;

#[derive(Debug)]
pub struct Phase1bMessage;

#[derive(Debug)]
pub struct Phase2aMessage;

#[derive(Debug)]
pub struct Phase2bMessage;

#[derive(Debug)]
pub struct Metadata {
    pub metadata: HashMap<String, Bytes>,
}<|MERGE_RESOLUTION|>--- conflicted
+++ resolved
@@ -1,21 +1,6 @@
 use crate::common::{ConfigId, Endpoint, NodeId, RingNumber};
 use bytes::Bytes;
 use std::collections::HashMap;
-<<<<<<< HEAD
-=======
-use uuid::Uuid;
-
-/// The configuration that we are currently on.
-pub type ConfigId = i64;
-/// The ring identifier for which ring this node is from.
-pub type RingNumber = i32;
-/// Represents some _node/destination_ in the system.
-pub type Endpoint = String;
-
-/// Represents the NodeId internall it is just a Uuid v4
-#[derive(Debug)]
-pub struct NodeId(Uuid);
->>>>>>> f725715d
 
 #[derive(Debug)]
 pub enum RequestKind {
